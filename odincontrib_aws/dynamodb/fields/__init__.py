"""
Custom fields specifically for AWS Dynamo DB.

All custom fields inherit from DynamoField which introduces the
:py:meth`DynamoField.prepare_dynamo` method. This method produces a serialised
output for Dynamo DB with types included for submission to DynamoDB. In
addition the :py:meth`odin.Resource.to_python` method has been customised to
parse results in DynamoDB typed JSON.

"""
from odin import exceptions
from odin import fields
from odin.fields import virtual
from odin.mapping import force_tuple
from odin.serializers import datetime_iso_format, date_iso_format, time_iso_format
from odincontrib_aws.dynamodb import types

__all__ = ('StringField', 'IntegerField', 'FloatField', 'BooleanField',
<<<<<<< HEAD
           'DateField', 'DateTimeField', 'NaiveDateTimeField',
           'MultipartKeyField')
=======
           'StringSetField', 'IntegerSetField', 'FloatSetField',
           'DateField', 'DateTimeField', 'NaiveDateTimeField')
>>>>>>> 12228f3b


class DynamoField(fields.Field):
    dynamo_type = None

    def to_python(self, value):
        """
        Process a value that may include a Dynamo DB type descriptor.

        :param value: Value to process.
        :return: Python version of the specified type.

        """
        if isinstance(value, dict):
            if len(value) == 1:
                key, value = list(value.items())[0]
                if key == types.NULL:
                    return None
        return super(DynamoField, self).to_python(value)

    def prepare_dynamo(self, value):
        """
        Prepare value for dynamo and wrap with a type descriptor

        :param value:

        """
        value = self.prepare(value)
        return self.dynamo_type(value)

    @classmethod
    def format_value(cls, value, **kwargs):
        return cls.dynamo_type(value)


class StringField(DynamoField, fields.StringField):
    """
    String field, utilises the `S` (string) type descriptor.
    """
    dynamo_type = types.String


class NumericField(DynamoField):
    dynamo_type = types.Number

    def prepare_dynamo(self, value):
        if value is not None:
            value = str(value)
        return super(NumericField, self).prepare_dynamo(value)


class IntegerField(NumericField, fields.IntegerField):
    """
    Number field converted to a native Integer. Utilises the `N` (number) type
    descriptor.
    """


class FloatField(NumericField, fields.FloatField):
    """
    Number field converted to a native Float. Utilises the `N` (number) type
    descriptor.
    """


class BooleanField(DynamoField, fields.BooleanField):
    """
    Boolean field, utilises the `BOOL` type descriptor
    """
    dynamo_type = types.Boolean


SET_TYPES = {'SS', 'NS', 'BS'}


class DynamoSetField(fields.Field):
    type_descriptor = None

    def __iter__(self):
        """
        This does nothing however it will prevent false positive warnings from
        IDEs and static inspection tools.
        """
        pass

    def __len__(self):
        """
        This does nothing however it will prevent false positive warnings from
        IDEs and static inspection tools.
        """
        pass

    def to_python(self, value):
        """
        Process a value that may include a Dynamo DB type descriptor.

        :param value: Value to process.
        :return: Python version of the specified type.

        """
        if value is None:
            return set()

        if isinstance(value, dict):
            if len(value) == 1:
                key, value = list(value.items())[0]
                if key == 'NULL':
                    return set()

        if isinstance(value, (set, list, tuple)):
            value_set = set()
            errors = {}
            for idx, item in enumerate(value):
                try:
                    value_set.add(super(DynamoSetField, self).to_python(item))
                except exceptions.ValidationError as ve:
                    errors[idx] = ve.error_messages

            if errors:
                raise exceptions.ValidationError(errors)

            return value_set

        else:
            msg = self.error_messages['invalid']
            raise exceptions.ValidationError(msg)

    def prepare(self, value):
        if isinstance(value, (set, list, tuple)):
            prepare = super(DynamoSetField, self).prepare
            return {prepare(i) for i in value}
        return value

    def prepare_dynamo(self, value):
        """
        Prepare value for dynamo and wrap with a type descriptor

        :param value:

        """
        value = self.prepare(value)
        if value is None:
            return {'NULL': True}
        else:
            return {self.type_descriptor: list(value)}

    @classmethod
    def format_value(cls, value, **kwargs):
        return cls(**kwargs).prepare_dynamo(value)


class StringSetField(DynamoSetField, fields.StringField):
    """
    String set field
    """
    type_descriptor = 'SS'


class IntegerSetField(DynamoSetField, fields.IntegerField):
    """
    Integer set field
    """
    type_descriptor = 'NS'


class FloatSetField(DynamoSetField, fields.FloatField):
    """
    Float set field
    """
    type_descriptor = 'NS'


####################################################################
# Extended fields

class DateField(DynamoField, fields.DateField):
    """
    Date field that represents a date in an ISO8601 date string.
    Utilises the `S` (string) type descriptor.
    """
    dynamo_type = types.String

    def prepare(self, value):
        if value:
            value = date_iso_format(value)
        return super(DateField, self).prepare(value)


class TimeField(DynamoField, fields.TimeField):
    """
    Time field that represents a time as an ISO8601 time string.
    Utilises the `S` (string) type descriptor.
    """
    dynamo_type = types.String

    def prepare(self, value):
        if value:
            value = time_iso_format(value)
        return super(TimeField, self).prepare(value)


class DateTimeField(DynamoField, fields.DateTimeField):
    """
    Date time field that represents a date/time in a ISO8601 date string.
    Utilises the `S` (string) type descriptor.
    """
    dynamo_type = types.String

    def prepare(self, value):
        if value:
            value = datetime_iso_format(value)
        return super(DateTimeField, self).prepare(value)


class NaiveTimeField(DynamoField, fields.NaiveTimeField):
    """
    Time field that represents a time as an ISO8601 time string.
    Utilises the `S` (string) type descriptor.

    The naive time field differs from :py:`~DateTimeField` in the handling of
    the timezone, a timezone will not be applied if one is not specified.

    """
    dynamo_type = types.String

    def prepare(self, value):
        value = super(NaiveTimeField, self).prepare(value)
        if value is not None:
            value = value.isoformat()
        return value


class NaiveDateTimeField(DynamoField, fields.NaiveDateTimeField):
    """
    Date time field that represents a date/time as an ISO8601 date time
    string. Utilises the `S` (string) type descriptor.

    The naive date time field differs from :py:`~DateTimeField` in the
    handling of the timezone, a timezone will not be applied if one is not
    specified.

    """
    dynamo_type = types.String

    def prepare(self, value):
        value = super(NaiveDateTimeField, self).prepare(value)
        if value is not None:
            value = value.isoformat()
        return value


class MultipartKeyField(fields.virtual.MultiPartField):
    """
    A field whose value is the combination of several other fields.
    """
    dynamo_type = types.String
    data_type_name = "String"

    def __init__(self, field_names, separator=':', **kwargs):
        super(MultipartKeyField, self).__init__(field_names, separator, **kwargs)

    def prepare_dynamo(self, value):
        """
        Prepare value for dynamo and wrap with a type descriptor
        """
        return self.dynamo_type(value)

    @classmethod
    def format_value(cls, values, separator=':'):
        values = force_tuple(values)
        value = separator.join(str(v) for v in values)
        return cls.dynamo_type(value)<|MERGE_RESOLUTION|>--- conflicted
+++ resolved
@@ -16,13 +16,9 @@
 from odincontrib_aws.dynamodb import types
 
 __all__ = ('StringField', 'IntegerField', 'FloatField', 'BooleanField',
-<<<<<<< HEAD
+           'StringSetField', 'IntegerSetField', 'FloatSetField',
            'DateField', 'DateTimeField', 'NaiveDateTimeField',
            'MultipartKeyField')
-=======
-           'StringSetField', 'IntegerSetField', 'FloatSetField',
-           'DateField', 'DateTimeField', 'NaiveDateTimeField')
->>>>>>> 12228f3b
 
 
 class DynamoField(fields.Field):
