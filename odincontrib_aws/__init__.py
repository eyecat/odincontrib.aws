--- conflicted
+++ resolved
@@ -1,8 +1,4 @@
 __authors__ = "Tim Savage"
 __author_email__ = "tim@savage.company"
 __copyright__ = "Copyright (C) 2016 Tim Savage"
-<<<<<<< HEAD
-__version__ = "0.1.8"
-=======
-__version__ = "0.2"
->>>>>>> 12228f3b
+__version__ = "0.2"